--- conflicted
+++ resolved
@@ -94,14 +94,7 @@
         lengthCopy = lengthCopy - 1
     }
 
-<<<<<<< HEAD
     array = mergeSort(array, 0, length)
   
     print(array)
-}
-=======
-    mergesort(0, 9999, array)
-
-    println(array)
-}
->>>>>>> 29109fe1
+}
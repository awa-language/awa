--- conflicted
+++ resolved
@@ -13,7 +13,7 @@
 ///
 /// This function will return `fmt::Error` if it cannot perform writes.
 pub fn print_parse_tree(
-    module: &Module<definition::Untyped>,
+    module: &Module<definition::DefinitionUntyped>,
     formatter: &mut fmt::Formatter<'_>,
 ) -> fmt::Result {
     writeln!(formatter, "{}Module:", make_prefix(&[]))?;
@@ -50,21 +50,7 @@
         "└→ "
     });
 
-<<<<<<< HEAD
-pub fn print_parse_tree(
-    module: &Module<definition::DefinitionUntyped>,
-    f: &mut fmt::Formatter<'_>,
-) -> fmt::Result {
-    writeln!(f, "{}Module:", make_prefix(&[]))?;
-
-    for (i, definition) in module.definitions.iter().enumerate() {
-        let has_next = i < module.definitions.len() - 1;
-        print_definition(definition, &[has_next], f)?;
-    }
-    Ok(())
-=======
     prefix
->>>>>>> 07f035cf
 }
 
 fn print_definition(
@@ -196,16 +182,15 @@
                 location.end
             )?;
 
-            if let annotation = &arg.type_annotation {
-                let mut new_indentation_levels = indentation_levels.to_vec();
-                new_indentation_levels.push(false);
-                writeln!(
-                    formatter,
-                    "{}Type: {:?}",
-                    make_prefix(&new_indentation_levels),
-                    annotation
-                )?;
-            }
+            let annotation = &arg.type_annotation;
+            let mut new_indentation_levels = indentation_levels.to_vec();
+            new_indentation_levels.push(false);
+            writeln!(
+                formatter,
+                "{}Type: {:?}",
+                make_prefix(&new_indentation_levels),
+                annotation
+            )?;
         }
     }
 
@@ -213,11 +198,7 @@
 }
 
 fn print_statement(
-<<<<<<< HEAD
-    stmt: &statement::UntypedStatement,
-=======
-    statement: &statement::Untyped,
->>>>>>> 07f035cf
+    statement: &statement::UntypedStatement,
     indentation_levels: &[bool],
     formatter: &mut fmt::Formatter<'_>,
 ) -> fmt::Result {

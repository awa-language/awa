use std::fmt;

use ecow::EcoString;
use vec1::Vec1;
<<<<<<< HEAD
=======

>>>>>>> 07f035cf
use super::{definition, print::print_parse_tree};

#[derive(Debug, Clone, PartialEq, Eq)]
pub struct Module<Definitions> {
    pub name: EcoString,
    pub definitions: Option<Vec1<Definitions>>,
}

pub type Untyped = Module<definition::DefinitionUntyped>;
pub type Typed = Module<definition::DefinitionTyped>;

<<<<<<< HEAD
impl fmt::Display for Module<definition::DefinitionUntyped> {
    fn fmt(&self, f: &mut fmt::Formatter<'_>) -> fmt::Result {
        writeln!(f, "\nAST structure:")?;
        writeln!(f, "-------------")?;
        print_parse_tree(self, f)
=======
impl fmt::Display for Module<definition::Untyped> {
    fn fmt(&self, formatter: &mut fmt::Formatter<'_>) -> fmt::Result {
        writeln!(formatter, "\nAST structure:")?;
        writeln!(formatter, "-------------")?;

        print_parse_tree(self, formatter)
>>>>>>> 07f035cf
    }
}<|MERGE_RESOLUTION|>--- conflicted
+++ resolved
@@ -2,10 +2,7 @@
 
 use ecow::EcoString;
 use vec1::Vec1;
-<<<<<<< HEAD
-=======
 
->>>>>>> 07f035cf
 use super::{definition, print::print_parse_tree};
 
 #[derive(Debug, Clone, PartialEq, Eq)]
@@ -17,19 +14,11 @@
 pub type Untyped = Module<definition::DefinitionUntyped>;
 pub type Typed = Module<definition::DefinitionTyped>;
 
-<<<<<<< HEAD
 impl fmt::Display for Module<definition::DefinitionUntyped> {
-    fn fmt(&self, f: &mut fmt::Formatter<'_>) -> fmt::Result {
-        writeln!(f, "\nAST structure:")?;
-        writeln!(f, "-------------")?;
-        print_parse_tree(self, f)
-=======
-impl fmt::Display for Module<definition::Untyped> {
     fn fmt(&self, formatter: &mut fmt::Formatter<'_>) -> fmt::Result {
         writeln!(formatter, "\nAST structure:")?;
         writeln!(formatter, "-------------")?;
 
         print_parse_tree(self, formatter)
->>>>>>> 07f035cf
     }
 }
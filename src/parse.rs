pub mod error;

#[cfg(test)]
pub mod tests;

use ecow::EcoString;
use error::{ParsingError, Type::MissingRightOperand};
use itertools::{peek_nth, PeekNth};
use vec1::Vec1;

use crate::ast::location::Location;
use crate::{
    ast::{
        argument,
        assignment::Assignment,
        definition, expression,
        location::Location as AstLocation,
        module,
        operator::BinaryOperator,
        statement::{self, Statement},
    },
    lex::{
        error::LexicalError,
        lexer::{self, LexResult, TokenSpan},
        location::Location as LexLocation,
        token::Token,
    },
    type_::Type,
};

pub fn parse_module(input: &str) -> Result<module::Untyped, ParsingError> {
    let tokens = lexer::lex(input);

    let mut parser = Parser::new(peek_nth(tokens));
    let module = parser.parse_module()?;

    Ok(module)
}

pub fn parse_statement_sequence(input: &str) -> Result<Vec1<statement::Untyped>, ParsingError> {
    let lex = lexer::lex(input);

    let mut parser = Parser::new(peek_nth(lex));
    let statement_sequence = parser.parse_statement_sequence();

    let statement_sequence = parser.ensure_no_errors_or_remaining_tokens(statement_sequence)?;
    if let Some((e, _)) = statement_sequence {
        Ok(e)
    } else {
        Err(ParsingError {
            error: error::Type::ExpectedStatementSequence,
            location: LexLocation { start: 0, end: 0 },
        })
    }
}

pub struct Parser<T: Iterator<Item = LexResult>> {
    input_tokens: PeekNth<T>,
    lexical_errors: Vec<LexicalError>,
    current_token: Option<TokenSpan>,
}

impl<T: Iterator<Item = LexResult>> Parser<T> {
    pub fn new(tokens: PeekNth<T>) -> Self {
        let mut parser = Parser {
            input_tokens: tokens,
            lexical_errors: vec![],
            current_token: None,
        };

        let _ = parser.advance_token();

        parser
    }

    fn parse_module(&mut self) -> Result<module::Untyped, ParsingError> {
        let definitions = self.parse_series(&Self::parse_definition, None);
        let definitions = self.ensure_no_errors_or_remaining_tokens(definitions)?;

        Ok(module::Untyped {
            name: "".into(),
            definitions,
        })
    }

    fn ensure_no_errors_or_remaining_tokens<A>(
        &mut self,
        parse_result: Result<A, ParsingError>,
    ) -> Result<A, ParsingError> {
        let result = self.ensure_no_errors(parse_result)?;

        if let Some(_) = self.current_token {
            return Err(ParsingError {
                error: error::Type::UnexpectedToken {
                    token: self.current_token.clone().unwrap().token,
                    expected: "function or struct definitions".to_string().into(),
                },
                location: LexLocation {
                    start: self.current_token.clone().unwrap().start,
                    end: self.current_token.clone().unwrap().end,
                },
            });
        }

        Ok(result)
    }

    fn ensure_no_errors<A>(&mut self, result: Result<A, ParsingError>) -> Result<A, ParsingError> {
        if let Some(error) = self.lexical_errors.first() {
            Err(ParsingError {
                error: error::Type::LexicalError { error: *error },
                location: error.location,
            })
        } else {
            result
        }
    }

    fn parse_definition(&mut self) -> Result<Option<definition::Untyped>, ParsingError> {
        match self.current_token.take() {
            // NOTE: no global variables because i'm too lazy to add variable definition
            // (now they are available only as an expression)
            Some(token_span) => match token_span.token {
                Token::Struct => todo!(),
                Token::Func => match self.parse_function_definition() {
                    Ok(definition) => Ok(Some(definition)),
                    Err(parsing_error) => Err(parsing_error),
                },
                _ => Err(ParsingError {
                    error: error::Type::UnexpectedToken {
                        token: self.current_token.clone().unwrap().token,
                        expected: "either function or struct definition".to_string().into(),
                    },
                    location: LexLocation {
                        start: self.current_token.clone().unwrap().start,
                        end: self.current_token.clone().unwrap().end,
                    },
                }),
            },
            None => Ok(None),
        }
    }

    fn parse_expression(&mut self) -> Result<Option<expression::Expression>, ParsingError> {
        let mut operator_stack = vec![];
        let mut expression_stack = vec![];
        let mut last_operator_start = 0;
        let mut last_operator_end = 0;

        loop {
            match self.parse_expression_unit()? {
                Some(unit) => expression_stack.push(unit),
                _ if expression_stack.is_empty() => return Ok(None),
                _ => {
                    return Err(ParsingError {
                        error: MissingRightOperand,
                        location: LexLocation {
                            start: last_operator_start,
                            end: last_operator_end,
                        },
                    });
                }
            }

            if let Some(token_span) = self.current_token.take() {
                // if it has precedence, it is a binary operator
                if let Some(precedence) = get_precedence(&token_span.token) {
                    let _ = self.advance_token();

                    last_operator_start = token_span.start;
                    last_operator_end = token_span.end;

                    let _ = handle_operator(
                        Some(OperatorToken {
                            _token_span: token_span,
                            precedence,
                        }),
                        &mut operator_stack,
                        &mut expression_stack,
                    );
                } else {
                    // TODO: figure whether to advance here?
                    break;
                }
            } else {
                break;
            }
        }

        Ok(handle_operator(
            None,
            &mut operator_stack,
            &mut expression_stack,
        ))
    }

<<<<<<< HEAD
    fn parse_definition(&mut self) -> Result<Option<definition::Untyped>, ParsingError> {
        match self.current_token.take() {
            // NOTE: no global variables because i'm too lazy to add variable definition
            // (now they are available only as an expression)
            Some(token_span) => match token_span.token {
                Token::Struct => match self.parse_struct_defenition() {
                    Ok(definition) => Ok(Some(definition)),
                    Err(parsing_error) => Err(parsing_error),
                },
                Token::Func => match self.parse_function_definition() {
                    Ok(definition) => Ok(Some(definition)),
                    Err(parsing_error) => Err(parsing_error),
                },
                _ => Err(ParsingError {
                    error: error::Type::UnexpectedToken {
                        token: self.current_token.clone().unwrap().token,
                        expected: vec!["either function or struct definition".to_string().into()],
                    },
                    location: LexLocation {
                        start: self.current_token.clone().unwrap().start,
                        end: self.current_token.clone().unwrap().end,
                    },
                }),
            },
            None => Ok(None),
        }
    }

=======
>>>>>>> 7e9ae6f3
    fn parse_expression_unit(&mut self) -> Result<Option<expression::Expression>, ParsingError> {
        let expression_unit = match self.current_token.take() {
            Some(token_span) => match token_span.token {
                // TODO: name can be either:
                // - variable value access (varName)
                // - function call (`funcName()` or `funcName(argFirst, argSecond)`)
                // - struct field access (`structName.fieldName`)
                // - array value access (`arrayName[indexVariable]` or `arrayName[1]`)
                Token::Name { .. } => todo!(),
                Token::IntLiteral { value } => {
                    let _ = self.advance_token();
                    Some(expression::Expression::IntLiteral {
                        location: AstLocation {
                            start: token_span.start,
                            end: token_span.end,
                        },
                        value,
                    })
                }
                Token::FloatLiteral { value } => {
                    let _ = self.advance_token();
                    Some(expression::Expression::FloatLiteral {
                        location: AstLocation {
                            start: token_span.start,
                            end: token_span.end,
                        },
                        value,
                    })
                }
                Token::StringLiteral { value } => {
                    let _ = self.advance_token();
                    Some(expression::Expression::StringLiteral {
                        location: AstLocation {
                            start: token_span.start,
                            end: token_span.end,
                        },
                        value,
                    })
                }
                Token::CharLiteral { value } => {
                    let _ = self.advance_token();
                    Some(expression::Expression::CharLiteral {
                        location: AstLocation {
                            start: token_span.start,
                            end: token_span.end,
                        },
                        value,
                    })
                }
                _ => {
                    self.current_token = Some(token_span);
                    None
                }
            },
            None => {
                return Err(ParsingError {
                    error: error::Type::UnexpectedEof,
                    location: LexLocation { start: 0, end: 0 },
                })
            }
        };

        Ok(expression_unit)
    }

    fn parse_function_call(
        &mut self,
        function_name: &EcoString,
        start_location: u32,
    ) -> Result<expression::Expression, ParsingError> {
        // TODO: this would most certainly be not here, but on the caller side
        let _ = self.expect_token(&Token::LeftParenthesis)?;

        let call_arguments =
            self.parse_series(&Self::parse_function_call_argument, Some(&Token::Comma))?;

        let right_parenthesis_token_span = self.expect_token(&Token::RightParenthesis)?;

        Ok(expression::Expression::FunctionCall {
            location: AstLocation {
                start: start_location,
                end: right_parenthesis_token_span.end,
            },
            function_name: function_name.clone(),
            arguments: call_arguments,
        })
    }

    fn parse_struct_defenition(&mut self) -> Result<definition::Untyped, ParsingError> {
        let name_token_span = self.advance_token().ok_or_else(|| ParsingError {
            error: error::Type::UnexpectedEof,
            location: LexLocation { start: 0, end: 0 },
        })?;

        let Token::Name { value: name } = name_token_span.token else {
            return Err(ParsingError {
                error: error::Type::UnexpectedToken {
                    token: name_token_span.token,
                    expected: vec!["struct name".to_string().into()],
                },
                location: LexLocation {
                    start: name_token_span.start,
                    end: name_token_span.end,
                },
            });
        };

        let _ = self.expect_token(&Token::LeftBrace)?;

        let fields = self.parse_series(&Self::parse_struct_argument, None);

        let _ = self.expect_token(&Token::RightBrace)?;
    }

    fn parse_function_definition(&mut self) -> Result<definition::Untyped, ParsingError> {
        let _ = self.advance_token();
        let name_token_span = self.advance_token().ok_or_else(|| ParsingError {
            error: error::Type::UnexpectedEof,
            location: LexLocation { start: 0, end: 0 },
        })?;

        let Token::Name { value: name } = name_token_span.token else {
            return Err(ParsingError {
                error: error::Type::UnexpectedToken {
                    token: name_token_span.token,
                    expected: "function name".to_string().into(),
                },
                location: LexLocation {
                    start: name_token_span.start,
                    end: name_token_span.end,
                },
            });
        };

        let _ = self.expect_token(&Token::LeftParenthesis)?;

        // TODO: add () case
        let arguments = self.parse_series(&Self::parse_function_argument, Some(&Token::Comma))?;

        self.expect_token(&Token::RightParenthesis)?;

        // TODO: add void case
        let return_type_annotation = self.parse_type_annotation()?;

        let (body, end) = match self.maybe_token(&Token::LeftBrace) {
            Some(_) => {
                let some_body = self.parse_statement_sequence()?;
                let right_brace_token_span = self.expect_token(&Token::RightBrace)?;
                let end_location = right_brace_token_span.end;
                let body = match some_body {
                    Some((body, _)) => Some(body),
                    None => None,
                };
                Ok((body, end_location))
            }
            None => Err(ParsingError {
                error: error::Type::UnexpectedToken {
                    token: self.current_token.clone().unwrap().token,
                    expected: "opening function brace `{`".to_string().into(),
                },
                location: LexLocation {
                    start: self.current_token.clone().unwrap().start,
                    end: self.current_token.clone().unwrap().end,
                },
            }),
        }?;

        Ok(definition::Untyped::Function {
            location: AstLocation {
                start: name_token_span.start,
                end,
            },
            name,
            arguments,
            body,
            return_type_annotation,
        })
    }

    fn parse_function_call_argument(
        &mut self,
    ) -> Result<Option<argument::CallArgument<expression::Expression>>, ParsingError> {
        let argument_name_token_span = self.advance_token().ok_or_else(|| ParsingError {
            error: error::Type::UnexpectedEof,
            location: LexLocation { start: 0, end: 0 },
        })?;

        let Token::Name {
            value: _argument_name,
        } = argument_name_token_span.token
        else {
            return Err(ParsingError {
                error: error::Type::UnexpectedToken {
                    token: argument_name_token_span.token,
                    expected: "argument name".to_string().into(),
                },
                location: LexLocation {
                    start: argument_name_token_span.start,
                    end: argument_name_token_span.end,
                },
            });
        };

        let expression = self.parse_expression()?.ok_or_else(|| ParsingError {
            error: error::Type::UnexpectedEof,
            location: LexLocation { start: 0, end: 0 },
        })?;

        Ok(Some(argument::CallArgument {
            location: Location {
                start: argument_name_token_span.start,
                end: expression.get_location().end,
            },
            value: expression,
        }))
    }

    fn parse_function_argument(&mut self) -> Result<Option<argument::Untyped>, ParsingError> {
        let argument_token_span = self.advance_token().ok_or_else(|| ParsingError {
            error: error::Type::UnexpectedEof,
            location: LexLocation { start: 0, end: 0 },
        })?;

        let Token::Name { value: param_name } = argument_token_span.token else {
            return Err(ParsingError {
                error: error::Type::UnexpectedToken {
                    token: argument_token_span.token,
                    expected: "argument name".to_string().into(),
                },
                location: LexLocation {
                    start: argument_token_span.start,
                    end: argument_token_span.end,
                },
            });
        };

        let type_annotation = self.parse_type_annotation()?.ok_or_else(|| ParsingError {
            error: error::Type::UnexpectedToken {
                token: self.current_token.clone().unwrap().token,
                expected: "type annotation".to_string().into(),
            },
            location: LexLocation {
                start: self.current_token.clone().unwrap().start,
                end: self.current_token.clone().unwrap().end,
            },
        })?;

        Ok(Some(argument::Untyped {
            name: argument::Name::Named {
                name: param_name,
                location: Location {
                    start: argument_token_span.start,
                    end: argument_token_span.end,
                },
            },
            location: Location {
                start: argument_token_span.start,
                end: self.current_token.clone().unwrap().start,
            },
            annotation: Some(type_annotation),
            type_: (),
        }))
    }

    fn parse_struct_argument(&mut self) -> Result<Option<argument::Untyped>, ParsingError> {
        todo!()
    }

    fn parse_series<A>(
        &mut self,
        parser: &impl Fn(&mut Self) -> Result<Option<A>, ParsingError>,
        separator: Option<&Token>,
    ) -> Result<Vec<A>, ParsingError> {
        let mut results = vec![];

        while let Some(result) = parser(self)? {
            results.push(result);

            if let Some(separator) = separator {
                if self.maybe_token(separator).is_none() {
                    break;
                }
            }
        }

        Ok(results)
    }

    fn parse_statement_sequence(
        &mut self,
    ) -> Result<Option<(Vec1<statement::Untyped>, u32)>, ParsingError> {
        let mut statements = vec![];
        let mut start = None;
        let mut end = 0;

        while let Some(statement) = self.parse_statement()? {
            if start.is_none() {
                start = Some(statement.get_location().start);
            }

            end = statement.get_location().end;
            statements.push(statement);
        }

        match Vec1::try_from_vec(statements) {
            Ok(statements) => Ok(Some((statements, end))),
            Err(_) => Ok(None),
        }
    }

    fn parse_statement(&mut self) -> Result<Option<statement::Untyped>, ParsingError> {
        match self.current_token.take() {
            Some(token_span) => match token_span.token {
                Token::Var => {
                    let _ = self.advance_token();
                    Ok(Some(self.parse_assignment(token_span.start)?))
                }
                Token::Loop => {
                    let _ = self.advance_token();
                    let _ = self.expect_token(&Token::LeftBrace)?;

                    let body = match self.parse_statement_sequence()? {
                        Some((statements, _)) => Some(statements),
                        None => None,
                    };

                    let right_brace_token_span = self.expect_token(&Token::RightBrace)?;
                    let end = right_brace_token_span.end;

                    Ok(Some(Statement::Loop {
                        body,
                        location: Location {
                            start: token_span.start,
                            end,
                        },
                    }))
                }
                Token::If => {
                    let _ = self.advance_token();
                    let _ = self.expect_token(&Token::LeftParenthesis)?;
                    let condition = self.parse_expression()?;
                    let _ = self.expect_token(&Token::RightParenthesis)?;

                    let _ = self.expect_token(&Token::LeftBrace)?;
                    let if_body = match self.parse_statement_sequence()? {
                        Some((statements, _)) => Some(statements),
                        None => None,
                    };

                    let right_brace_token_span = self.expect_token(&Token::RightBrace)?;
                    let mut end = right_brace_token_span.end;

                    let else_body =
                        if let Some(Token::Else) = self.current_token.as_ref().map(|t| &t.token) {
                            self.advance_token();
                            let _ = self.expect_token(&Token::LeftBrace)?;

                            let else_statements = match self.parse_statement_sequence()? {
                                Some((statements, _)) => Some(statements),
                                None => None,
                            };

                            let else_right_brace = self.expect_token(&Token::RightBrace)?;
                            end = else_right_brace.end;

                            else_statements
                        } else {
                            None
                        };

                    Ok(Some(Statement::If {
                        condition: Box::new(condition.unwrap()),
                        if_body,
                        else_body,
                        location: Location {
                            start: token_span.start,
                            end,
                        },
                    }))
                }
                Token::Return => {
                    let _ = self.advance_token();
                    let mut value = None;
                    let mut end = token_span.end;

                    if let Some(expression) = self.parse_expression()? {
                        end = expression.get_location().end;
                        value = Some(Box::new(expression));
                    }

                    Ok(Some(Statement::Return {
                        value,
                        location: Location {
                            start: token_span.start,
                            end,
                        },
                    }))
                }
                Token::Todo => {
                    let _ = self.advance_token();
                    Ok(Some(Statement::Todo {
                        location: Location {
                            start: token_span.start,
                            end: token_span.end,
                        },
                    }))
                }
                Token::Panic => {
                    let _ = self.advance_token();
                    Ok(Some(Statement::Panic {
                        location: Location {
                            start: token_span.start,
                            end: token_span.end,
                        },
                    }))
                }
                Token::Exit => {
                    let _ = self.advance_token();
                    Ok(Some(Statement::Exit {
                        location: Location {
                            start: token_span.start,
                            end: token_span.end,
                        },
                    }))
                }
                _ => {
                    self.current_token = Some(token_span);
                    let expression = self.parse_expression()?.map(Statement::Expression);
                    Ok(expression)
                }
            },
            None => Ok(None),
        }
    }

    fn parse_assignment(&mut self, start: u32) -> Result<statement::Untyped, ParsingError> {
        let name_token_span = self.advance_token().ok_or_else(|| ParsingError {
            error: error::Type::UnexpectedEof,
            location: LexLocation { start: 0, end: 0 },
        })?;

        let Token::Name { value: ref name } = name_token_span.token else {
            return Err(ParsingError {
                error: error::Type::UnexpectedToken {
                    token: name_token_span.token,
                    expected: "variable name".to_string().into(),
                },
                location: LexLocation {
                    start: name_token_span.start,
                    end: name_token_span.end,
                },
            });
        };

        if let "true" | "false" = name.as_str() {
            return Err(ParsingError {
                error: error::Type::InvalidName {
                    token: name_token_span.token,
                },
                location: LexLocation {
                    start: name_token_span.start,
                    end: name_token_span.end,
                },
            });
        };

        let Some(type_annotation) = self.parse_type_annotation()? else {
            return Err(ParsingError {
                error: error::Type::UnexpectedToken {
                    token: self.current_token.clone().unwrap().token,
                    expected: "variable type annotation".to_string().into(),
                },
                location: LexLocation {
                    start: self.current_token.clone().unwrap().start,
                    end: self.current_token.clone().unwrap().end,
                },
            });
        };

        let _ = self.expect_token(&Token::Equal)?;

        let Some(value) = self.parse_expression()? else {
            return Err(ParsingError {
                error: error::Type::UnexpectedToken {
                    token: self.current_token.clone().unwrap().token,
                    expected: "variable assignment expression".to_string().into(),
                },
                location: LexLocation {
                    start: self.current_token.clone().unwrap().start,
                    end: self.current_token.clone().unwrap().end,
                },
            });
        };
        let end = value.get_location().end;

        Ok(Statement::Assignment(Assignment {
            location: AstLocation { start, end },
            value: Box::new(value),
            annotation: type_annotation,
        }))
    }

    fn parse_type_annotation(&mut self) -> Result<Option<Type>, ParsingError> {
        match self.current_token.take() {
            Some(token_span) => match token_span.token {
                Token::Int => {
                    let _ = self.advance_token();
                    Ok(Some(Type::Int))
                }
                Token::Float => {
                    let _ = self.advance_token();
                    Ok(Some(Type::Float))
                }
                Token::String => {
                    let _ = self.advance_token();
                    Ok(Some(Type::String))
                }
                Token::Char => {
                    let _ = self.advance_token();
                    Ok(Some(Type::Char))
                }
                Token::Name { value } => {
                    let name = value;
                    let _ = self.advance_token();
                    Ok(Some(Type::Custom { name, fields: None }))
                }
                Token::LeftSquare => {
                    self.advance_token();
                    let _ = self.expect_token(&Token::RightSquare)?;

                    let Some(array_type) = self.parse_type_annotation()? else {
                        return Err(ParsingError {
                            error: error::Type::UnexpectedToken {
                                token: self.current_token.clone().unwrap().token,
                                expected: "right square".to_string().into(),
                            },
                            location: LexLocation {
                                start: self.current_token.clone().unwrap().start,
                                end: self.current_token.clone().unwrap().end,
                            },
                        });
                    };

                    Ok(Some(Type::Array {
                        type_: Box::new(array_type),
                    }))
                }
                token => Err(ParsingError {
                    error: error::Type::UnknownType { token },
                    location: LexLocation {
                        start: self.current_token.clone().unwrap().start,
                        end: self.current_token.clone().unwrap().end,
                    },
                }),
            },
            None => Err(ParsingError {
                error: error::Type::UnexpectedEof,
                location: LexLocation { start: 0, end: 0 },
            }),
        }
    }

    fn expect_token(&mut self, token: &Token) -> Result<TokenSpan, ParsingError> {
        match self.maybe_token(token) {
            Some(token_span) => Ok(token_span),
            None => match self.current_token.take() {
                Some(current_token) => Err(ParsingError {
                    error: error::Type::UnexpectedToken {
                        token: current_token.token,
                        expected: token.to_string().into(),
                    },
                    location: LexLocation {
                        start: current_token.start,
                        end: current_token.end,
                    },
                }),
                None => Err(ParsingError {
                    error: error::Type::UnexpectedEof,
                    location: LexLocation { start: 0, end: 0 },
                }),
            },
        }
    }

    fn maybe_token(&mut self, token: &Token) -> Option<TokenSpan> {
        match self.current_token.take() {
            Some(token_span) if token_span.token == *token => {
                let _ = self.advance_token();
                Some(token_span)
            }
            other => {
                self.current_token = other;
                None
            }
        }
    }

    fn advance_token(&mut self) -> Option<TokenSpan> {
        let token = self.current_token.clone();

        loop {
            match self.input_tokens.next() {
                Some(Ok(TokenSpan {
                    token: Token::Comment | Token::NewLine,
                    ..
                })) => {
                    continue;
                }
                Some(Ok(token)) => {
                    self.current_token = Some(token);
                    break;
                }
                Some(Err(lexical_error)) => {
                    self.lexical_errors.push(lexical_error);
                    self.current_token = None;
                    break;
                }
                None => {
                    self.current_token = None;
                    break;
                }
            }
        }

        token
    }

    fn _peek_token(&mut self) -> Option<TokenSpan> {
        match self.input_tokens.peek_nth(0) {
            Some(Ok(token)) => Some(token.clone()),
            // TODO: it may insert the same lexical error twice, need tests
            Some(Err(lexical_error)) => {
                self.lexical_errors.push(*lexical_error);
                None
            }
            None => None,
        }
    }
}

fn get_precedence(token: &Token) -> Option<u8> {
    token_to_binary_operator(token).map(|operator| operator.get_precedence())
}

fn token_to_binary_operator(token: &Token) -> Option<BinaryOperator> {
    match token {
        Token::Plus => Some(BinaryOperator::AdditionInt),
        Token::Minus => Some(BinaryOperator::SubtractionInt),
        Token::Asterisk => Some(BinaryOperator::MultipicationInt),
        Token::Slash => Some(BinaryOperator::DivisionInt),
        Token::Less => Some(BinaryOperator::LessInt),
        Token::Greater => Some(BinaryOperator::GreaterInt),
        Token::LessEqual => Some(BinaryOperator::LessEqualInt),
        Token::GreaterEqual => Some(BinaryOperator::GreaterEqualInt),
        Token::Percent => Some(BinaryOperator::Modulo),
        Token::PlusFloat => Some(BinaryOperator::AdditionFloat),
        Token::MinusFloat => Some(BinaryOperator::SubtractionFloat),
        Token::AsteriskFloat => Some(BinaryOperator::MultipicationFloat),
        Token::SlashFloat => Some(BinaryOperator::DivisionFloat),
        Token::LessFloat => Some(BinaryOperator::LessFloat),
        Token::GreaterFloat => Some(BinaryOperator::GreaterFloat),
        Token::LessEqualFloat => Some(BinaryOperator::LessEqualFloat),
        Token::GreaterEqualFloat => Some(BinaryOperator::GreaterEqualFloat),
        Token::Concat => Some(BinaryOperator::Concatenation),
        Token::EqualEqual => Some(BinaryOperator::Equal),
        Token::NotEqual => Some(BinaryOperator::NotEqual),
        Token::PipePipe => Some(BinaryOperator::Or),
        Token::AmpersandAmpersand => Some(BinaryOperator::And),
        // TODO: add others
        _ => None,
    }
}

struct OperatorToken {
    _token_span: TokenSpan,
    precedence: u8,
}

fn handle_operator<T>(
    operator_token: Option<OperatorToken>,
    operator_stack: &mut Vec<OperatorToken>,
    expression_stack: &mut Vec<T>,
) -> Option<T> {
    let mut operator_token = operator_token;

    loop {
        match (operator_stack.pop(), operator_token.take()) {
            (Some(lhs), Some(rhs)) => match lhs.precedence.cmp(&rhs.precedence) {
                std::cmp::Ordering::Equal | std::cmp::Ordering::Greater => {
                    operator_token = Some(rhs);
                }
                std::cmp::Ordering::Less => {
                    operator_stack.push(lhs);
                    operator_stack.push(rhs);

                    break;
                }
            },
            (Some(_), None) => {}
            (None, Some(operator_token)) => {
                operator_stack.push(operator_token);

                break;
            }
            (None, None) => {
                if let Some(expression) = expression_stack.pop() {
                    if expression_stack.is_empty() {
                        return Some(expression);
                    }
                } else {
                    return None;
                }
            }
        }
    }

    None
}<|MERGE_RESOLUTION|>--- conflicted
+++ resolved
@@ -8,6 +8,7 @@
 use itertools::{peek_nth, PeekNth};
 use vec1::Vec1;
 
+use crate::ast::definition::StructField;
 use crate::ast::location::Location;
 use crate::{
     ast::{
@@ -121,7 +122,10 @@
             // NOTE: no global variables because i'm too lazy to add variable definition
             // (now they are available only as an expression)
             Some(token_span) => match token_span.token {
-                Token::Struct => todo!(),
+                Token::Struct => match self.parse_struct_defenition() {
+                    Ok(definition) => Ok(Some(definition)),
+                    Err(parsing_error) => Err(parsing_error),
+                },
                 Token::Func => match self.parse_function_definition() {
                     Ok(definition) => Ok(Some(definition)),
                     Err(parsing_error) => Err(parsing_error),
@@ -194,37 +198,6 @@
         ))
     }
 
-<<<<<<< HEAD
-    fn parse_definition(&mut self) -> Result<Option<definition::Untyped>, ParsingError> {
-        match self.current_token.take() {
-            // NOTE: no global variables because i'm too lazy to add variable definition
-            // (now they are available only as an expression)
-            Some(token_span) => match token_span.token {
-                Token::Struct => match self.parse_struct_defenition() {
-                    Ok(definition) => Ok(Some(definition)),
-                    Err(parsing_error) => Err(parsing_error),
-                },
-                Token::Func => match self.parse_function_definition() {
-                    Ok(definition) => Ok(Some(definition)),
-                    Err(parsing_error) => Err(parsing_error),
-                },
-                _ => Err(ParsingError {
-                    error: error::Type::UnexpectedToken {
-                        token: self.current_token.clone().unwrap().token,
-                        expected: vec!["either function or struct definition".to_string().into()],
-                    },
-                    location: LexLocation {
-                        start: self.current_token.clone().unwrap().start,
-                        end: self.current_token.clone().unwrap().end,
-                    },
-                }),
-            },
-            None => Ok(None),
-        }
-    }
-
-=======
->>>>>>> 7e9ae6f3
     fn parse_expression_unit(&mut self) -> Result<Option<expression::Expression>, ParsingError> {
         let expression_unit = match self.current_token.take() {
             Some(token_span) => match token_span.token {
@@ -323,7 +296,7 @@
             return Err(ParsingError {
                 error: error::Type::UnexpectedToken {
                     token: name_token_span.token,
-                    expected: vec!["struct name".to_string().into()],
+                    expected: "struct name".to_string().into(),
                 },
                 location: LexLocation {
                     start: name_token_span.start,
@@ -334,9 +307,26 @@
 
         let _ = self.expect_token(&Token::LeftBrace)?;
 
-        let fields = self.parse_series(&Self::parse_struct_argument, None);
-
-        let _ = self.expect_token(&Token::RightBrace)?;
+        let fields = self.parse_series(&Self::parse_struct_argument, None)?;
+
+        let right_brace_token_span = self.advance_token().ok_or_else(|| ParsingError {
+            error: error::Type::UnexpectedEof,
+            location: LexLocation { start: 0, end: 0 },
+        })?;
+
+        let fields = match Vec1::try_from_vec(fields) {
+            Ok(fields) => Some(fields),
+            Err(_) => None,
+        };
+
+        Ok(definition::Untyped::Struct {
+            location: AstLocation {
+                start: name_token_span.start,
+                end: right_brace_token_span.end,
+            },
+            name,
+            fields,
+        })
     }
 
     fn parse_function_definition(&mut self) -> Result<definition::Untyped, ParsingError> {
@@ -489,7 +479,7 @@
         }))
     }
 
-    fn parse_struct_argument(&mut self) -> Result<Option<argument::Untyped>, ParsingError> {
+    fn parse_struct_argument(&mut self) -> Result<Option<StructField>, ParsingError> {
         todo!()
     }
 
